# Python Substrate Interface Library
#
# Copyright 2018-2023 Stichting Polkascan (Polkascan Foundation).
#
# Licensed under the Apache License, Version 2.0 (the "License");
# you may not use this file except in compliance with the License.
# You may obtain a copy of the License at
#
# http://www.apache.org/licenses/LICENSE-2.0
#
# Unless required by applicable law or agreed to in writing, software
# distributed under the License is distributed on an "AS IS" BASIS,
# WITHOUT WARRANTIES OR CONDITIONS OF ANY KIND, either express or implied.
# See the License for the specific language governing permissions and
# limitations under the License.


import warnings

from datetime import datetime
from hashlib import blake2b

import json
import logging

import requests
from typing import Optional, Union, List

from websocket import create_connection, WebSocketConnectionClosedException

from scalecodec.base import ScaleBytes, RuntimeConfigurationObject, ScaleType
from scalecodec.types import GenericCall, GenericExtrinsic, Extrinsic, MultiAccountId, GenericRuntimeApiMethodMetadata
from scalecodec.type_registry import load_type_registry_preset
from scalecodec.updater import update_type_registries
from .extensions import Extension
from .interfaces import ExtensionInterface

from .storage import StorageKey

from .exceptions import SubstrateRequestException, ConfigurationError, StorageFunctionNotFound, BlockNotFound, \
    ExtrinsicNotFound, ExtensionCallNotFound
from .constants import *
from .keypair import Keypair, KeypairType, MnemonicLanguageCode
from .utils.ss58 import ss58_decode, ss58_encode, is_valid_ss58_address, get_ss58_format


__all__ = ['SubstrateInterface', 'ExtrinsicReceipt', 'logger']

logger = logging.getLogger(__name__)


def list_remove_iter(xs: list):
    removed = False
    def remove():
        nonlocal removed
        removed = True

    i = 0
    while i < len(xs):
        removed = False
        yield xs[i], remove
        if removed:
            xs.pop(i)
        else:
            i += 1


class SubstrateInterface:

    def __init__(self, url=None, websocket=None, ss58_format=None, type_registry=None, type_registry_preset=None,
                 cache_region=None, runtime_config=None, use_remote_preset=False, ws_options=None,
                 auto_discover=True, auto_reconnect=True, config=None):
        """
        A specialized class in interfacing with a Substrate node.

        Parameters
        ----------
        url: the URL to the substrate node, either in format https://127.0.0.1:9933 or wss://127.0.0.1:9944
        ss58_format: The address type which account IDs will be SS58-encoded to Substrate addresses. Defaults to 42, for Kusama the address type is 2
        type_registry: A dict containing the custom type registry in format: {'types': {'customType': 'u32'},..}
        type_registry_preset: The name of the predefined type registry shipped with the SCALE-codec, e.g. kusama
        cache_region: a Dogpile cache region as a central store for the metadata cache
        use_remote_preset: When True preset is downloaded from GitHub master, otherwise use files from local installed scalecodec package
        ws_options: dict of options to pass to the websocket-client create_connection function
        config: dict of config flags to overwrite default configuration
        """

        if (not url and not websocket) or (url and websocket):
            raise ValueError("Either 'url' or 'websocket' must be provided")

        # Initialize lazy loading variables
        self.__version = None
        self.__name = None
        self.__properties = None
        self.__chain = None

        self.__token_decimals = None
        self.__token_symbol = None
        self.__ss58_format = None

        if not runtime_config:
            runtime_config = RuntimeConfigurationObject()

        self.runtime_config = runtime_config

        self.cache_region = cache_region

        if ss58_format is not None:
            self.ss58_format = ss58_format

        self.type_registry_preset = type_registry_preset
        self.type_registry = type_registry

        self.request_id = 1
        self.url = url
        self.websocket = None

        # Websocket connection options
        self.ws_options = ws_options or {}

        if 'max_size' not in self.ws_options:
            self.ws_options['max_size'] = 2 ** 32

        if 'read_limit' not in self.ws_options:
            self.ws_options['read_limit'] = 2 ** 32

        if 'write_limit' not in self.ws_options:
            self.ws_options['write_limit'] = 2 ** 32

        self.__rpc_message_queue = []

        if self.url and (self.url[0:6] == 'wss://' or self.url[0:5] == 'ws://'):
            self.connect_websocket()

        elif websocket:
            self.websocket = websocket

        self.mock_extrinsics = None
        self.default_headers = {
            'content-type': "application/json",
            'cache-control': "no-cache"
        }

        self.metadata = None

        self.runtime_version = None
        self.transaction_version = None

        self.block_hash = None
        self.block_id = None

        self.__metadata_cache = {}

        self.config = {
            'use_remote_preset': use_remote_preset,
            'auto_discover': auto_discover,
            'auto_reconnect': auto_reconnect,
            'rpc_methods': None,
            'strict_scale_decode': True
        }

        if type(config) is dict:
            self.config.update(config)


        # Initialize extension interface
        self.extensions = ExtensionInterface(self)

        self.session = requests.Session()

        self.reload_type_registry(use_remote_preset=use_remote_preset, auto_discover=auto_discover)

    def connect_websocket(self):
        """
        (Re)creates the websocket connection, if the URL contains a 'ws' or 'wss' scheme

        Returns
        -------

        """
        if self.url and (self.url[0:6] == 'wss://' or self.url[0:5] == 'ws://'):
            self.debug_message("Connecting to {} ...".format(self.url))
            self.websocket = create_connection(
                self.url,
                **self.ws_options
            )

    def close(self):
        """
        Cleans up resources for this instance like active websocket connection and active extensions

        Returns
        -------

        """
        if self.websocket:
            self.debug_message("Closing websocket connection")
            self.websocket.close()

        self.extensions.unregister_all()

    def __enter__(self):
        return self

    def __exit__(self, exc_type, exc_val, exc_tb):
        self.close()

    @staticmethod
    def debug_message(message: str):
        """
        Submits a message to the debug logger

        Parameters
        ----------
        message: str Debug message

        Returns
        -------

        """
        logger.debug(message)

    def supports_rpc_method(self, name: str) -> bool:
        """
        Check if substrate RPC supports given method
        Parameters
        ----------
        name: name of method to check

        Returns
        -------
        bool
        """
        if self.config.get('rpc_methods') is None:
            self.config['rpc_methods'] = []
            result = self.rpc_request("rpc_methods", []).get('result')
            if result:
                self.config['rpc_methods'] = result.get('methods', [])

        return name in self.config['rpc_methods']

    def rpc_request(self, method, params, result_handler=None):
        """
        Method that handles the actual RPC request to the Substrate node. The other implemented functions eventually
        use this method to perform the request.

        Parameters
        ----------
        result_handler: Callback function that processes the result received from the node
        method: method of the JSONRPC request
        params: a list containing the parameters of the JSONRPC request

        Returns
        -------
        a dict with the parsed result of the request.
        """

        request_id = self.request_id
        self.request_id += 1

        payload = {
            "jsonrpc": "2.0",
            "method": method,
            "params": params,
            "id": request_id
        }

        self.debug_message('RPC request #{}: "{}"'.format(request_id, method))

        if self.websocket:
            try:
                self.websocket.send(json.dumps(payload))
            except WebSocketConnectionClosedException:
                if self.config.get('auto_reconnect') and self.url:
                    # Try to reconnect websocket and retry rpc_request
                    self.debug_message("Connection Closed; Trying to reconnecting...")
                    self.connect_websocket()

                    return self.rpc_request(method=method, params=params, result_handler=result_handler)
                else:
                    # websocket connection is externally created, re-raise exception
                    raise

            update_nr = 0
            json_body = None
            subscription_id = None

            while json_body is None:
                # Search for subscriptions
                for message, remove_message in list_remove_iter(self.__rpc_message_queue):

                    # Check if result message is matching request ID
                    if 'id' in message and message['id'] == request_id:

                        remove_message()

                        # Check if response has error
                        if 'error' in message:
                            raise SubstrateRequestException(message['error'])

                        # If result handler is set, pass result through and loop until handler return value is set
                        if callable(result_handler):

                            # Set subscription ID and only listen to messages containing this ID
                            subscription_id = message['result']
                            self.debug_message(f"Websocket subscription [{subscription_id}] created")

                        else:
                            json_body = message

                # Process subscription updates
                for message, remove_message in list_remove_iter(self.__rpc_message_queue):
                    # Check if message is meant for this subscription
                    if 'params' in message and message['params']['subscription'] == subscription_id:

                        remove_message()

                        self.debug_message(f"Websocket result [{subscription_id} #{update_nr}]: {message}")

                        # Call result_handler with message for processing
                        callback_result = result_handler(message, update_nr, subscription_id)
                        if callback_result is not None:
                            json_body = callback_result

                        update_nr += 1

                # Read one more message to queue
                if json_body is None:
                    self.__rpc_message_queue.append(json.loads(self.websocket.recv()))

        else:

            if result_handler:
                raise ConfigurationError("Result handlers only available for websockets (ws://) connections")

            response = self.session.request("POST", self.url, data=json.dumps(payload), headers=self.default_headers)

            if response.status_code != 200:
                raise SubstrateRequestException(
                    "RPC request failed with HTTP status code {}".format(response.status_code))

            json_body = response.json()

            # Check if response has error
            if 'error' in json_body:
                raise SubstrateRequestException(json_body['error'])

        return json_body

    @property
    def name(self):
        if self.__name is None:
            self.__name = self.rpc_request("system_name", []).get('result')
        return self.__name

    @property
    def properties(self):
        if self.__properties is None:
            self.__properties = self.rpc_request("system_properties", []).get('result')
        return self.__properties

    @property
    def chain(self):
        if self.__chain is None:
            self.__chain = self.rpc_request("system_chain", []).get('result')
        return self.__chain

    @property
    def version(self):
        if self.__version is None:
            self.__version = self.rpc_request("system_version", []).get('result')
        return self.__version

    @property
    def token_decimals(self):
        if self.__token_decimals is None:
            self.__token_decimals = self.properties.get('tokenDecimals')
        return self.__token_decimals

    @token_decimals.setter
    def token_decimals(self, value):
        if type(value) is not int and value is not None:
            raise TypeError('Token decimals must be an int')
        self.__token_decimals = value

    @property
    def token_symbol(self):
        if self.__token_symbol is None:
            if self.properties:
                self.__token_symbol = self.properties.get('tokenSymbol')
            else:
                self.__token_symbol = 'UNIT'
        return self.__token_symbol

    @token_symbol.setter
    def token_symbol(self, value):
        self.__token_symbol = value

    @property
    def ss58_format(self):
        if self.__ss58_format is None:
            if self.properties:

                if self.properties.get('ss58Format') is not None:
                    self.__ss58_format = self.properties.get('ss58Format')
                elif self.properties.get('SS58Prefix') is not None:
                    self.__ss58_format = self.properties.get('SS58Prefix')
            else:
                self.__ss58_format = 42
        return self.__ss58_format

    @ss58_format.setter
    def ss58_format(self, value):
        if type(value) is not int and value is not None:
            raise TypeError('ss58_format must be an int')
        self.__ss58_format = value

        if self.runtime_config:
            self.runtime_config.ss58_format = value

    def implements_scaleinfo(self) -> Optional[bool]:
        """
        Returns True if current runtime implementation a `PortableRegistry` (`MetadataV14` and higher)

        Returns
        -------
        bool
        """
        if self.metadata:
            return self.metadata.portable_registry is not None

    def get_chain_head(self):
        """
        A pass-though to existing JSONRPC method `chain_getHead`

        Returns
        -------

        """
        if self.supports_rpc_method("chain_getHead"):
            response = self.rpc_request("chain_getHead", [])
        else:
            response = self.rpc_request("chain_getBlockHash", [])

        if response is not None:
            if 'error' in response:
                raise SubstrateRequestException(response['error']['message'])

            return response.get('result')

    def get_chain_finalised_head(self):
        """
        A pass-though to existing JSONRPC method `chain_getFinalizedHead`

        Returns
        -------

        """
        response = self.rpc_request("chain_getFinalizedHead", [])

        if response is not None:
            if 'error' in response:
                raise SubstrateRequestException(response['error']['message'])

            return response.get('result')

    def get_block_hash(self, block_id: int = None) -> str:
        """
        A pass-though to existing JSONRPC method `chain_getBlockHash`

        Parameters
        ----------
        block_id

        Returns
        -------

        """
        response = self.rpc_request("chain_getBlockHash", [block_id])

        if 'error' in response:
            raise SubstrateRequestException(response['error']['message'])
        else:
            return response.get('result')

    def get_block_number(self, block_hash: str) -> int:
        """
        A convenience method to get the block number for given block_hash

        Parameters
        ----------
        block_hash

        Returns
        -------

        """
        response = self.rpc_request("chain_getHeader", [block_hash])

        if 'error' in response:
            raise SubstrateRequestException(response['error']['message'])

        elif 'result' in response:

            if response['result']:
                return int(response['result']['number'], 16)

    def get_block_metadata(self, block_hash=None, decode=True):
        """
        A pass-though to existing JSONRPC method `state_getMetadata`.

        Parameters
        ----------
        block_hash
        decode: True for decoded version

        Returns
        -------

        """
        params = None
        if block_hash:
            params = [block_hash]
        response = self.rpc_request("state_getMetadata", params)

        if 'error' in response:
            raise SubstrateRequestException(response['error']['message'])

        if response.get('result') and decode:
            metadata_decoder = self.runtime_config.create_scale_object(
                'MetadataVersioned', data=ScaleBytes(response.get('result'))
            )
            metadata_decoder.decode()

            return metadata_decoder

        return response

    def get_storage_by_key(self, block_hash: str, storage_key: str):
        """
        A pass-though to existing JSONRPC method `state_getStorage`

        Parameters
        ----------
        block_hash
        storage_key

        Returns
        -------

        """

        if self.supports_rpc_method('state_getStorageAt'):
            response = self.rpc_request("state_getStorageAt", [storage_key, block_hash])
        else:
            response = self.rpc_request("state_getStorage", [storage_key, block_hash])

        if 'result' in response:
            return response.get('result')
        elif 'error' in response:
            raise SubstrateRequestException(response['error']['message'])
        else:
            raise SubstrateRequestException("Unknown error occurred during retrieval of events")

    def get_block_runtime_version(self, block_hash):
        """
        Retrieve the runtime version id of given block_hash
        Parameters
        ----------
        block_hash

        Returns
        -------

        """
        if self.supports_rpc_method("state_getRuntimeVersion"):
            response = self.rpc_request("state_getRuntimeVersion", [block_hash])
        else:
            response = self.rpc_request("chain_getRuntimeVersion", [block_hash])

        if 'error' in response:
            raise SubstrateRequestException(response['error']['message'])

        return response.get('result')

    def generate_storage_hash(self, storage_module: str, storage_function: str, params: list = None,
                              hashers: list = None):
        """
        Generate a storage key for given module/function

        Parameters
        ----------
        storage_module
        storage_function
        params: Parameters of the storage function, provided in scale encoded hex-bytes or ScaleBytes instances
        hashers: Hashing methods used to determine storage key, defaults to 'Twox64Concat' if not provided

        Returns
        -------
        str Hexstring respresentation of the storage key
        """
        warnings.warn("Use StorageKey.generate() instead", DeprecationWarning)

        storage_key = StorageKey.create_from_storage_function(
            storage_module, storage_function, params, runtime_config=self.runtime_config, metadata=self.metadata
        )

        return '0x{}'.format(storage_key.data.hex())

    def convert_storage_parameter(self, scale_type, value):
        warnings.warn("Use StorageKey.generate() instead", DeprecationWarning)

        if type(value) is bytes:
            value = f'0x{value.hex()}'

        if scale_type == 'AccountId':
            if value[0:2] != '0x':
                return '0x{}'.format(ss58_decode(value, self.ss58_format))

        return value

    # Runtime functions used by Substrate API

    def init_runtime(self, block_hash=None, block_id=None):
        """
        This method is used by all other methods that deals with metadata and types defined in the type registry.
        It optionally retrieves the block_hash when block_id is given and sets the applicable metadata for that
        block_hash. Also it applies all the versioned types at the time of the block_hash.

        Because parsing of metadata and type registry is quite heavy, the result will be cached per runtime id.
        In the future there could be support for caching backends like Redis to make this cache more persistent.

        Parameters
        ----------
        block_hash
        block_id

        Returns
        -------

        """

        if block_id and block_hash:
            raise ValueError('Cannot provide block_hash and block_id at the same time')

        # Check if runtime state already set to current block
        if (block_hash and block_hash == self.block_hash) or (block_id and block_id == self.block_id):
            return

        if block_id is not None:
            block_hash = self.get_block_hash(block_id)

        if not block_hash:
            block_hash = self.get_chain_head()

        self.block_hash = block_hash
        self.block_id = block_id

        # In fact calls and storage functions are decoded against runtime of previous block, therefor retrieve
        # metadata and apply type registry of runtime of parent block
        block_header = self.rpc_request('chain_getHeader', [self.block_hash])

        if block_header['result'] is None:
            raise BlockNotFound(f'Block not found for "{self.block_hash}"')

        parent_block_hash = block_header['result']['parentHash']

        if parent_block_hash == '0x0000000000000000000000000000000000000000000000000000000000000000':
            runtime_block_hash = self.block_hash
        else:
            runtime_block_hash = parent_block_hash

        runtime_info = self.get_block_runtime_version(block_hash=runtime_block_hash)

        if runtime_info is None:
            raise SubstrateRequestException(f"No runtime information for block '{block_hash}'")

        # Check if runtime state already set to current block
        if runtime_info.get("specVersion") == self.runtime_version:
            return

        self.runtime_version = runtime_info.get("specVersion")
        self.transaction_version = runtime_info.get("transactionVersion")

        if self.cache_region and self.runtime_version not in self.__metadata_cache:
            # Try to retrieve metadata from Dogpile cache
            cached_metadata = self.cache_region.get('METADATA_{}'.format(self.runtime_version))
            if cached_metadata:
                self.debug_message('Retrieved metadata for {} from Redis'.format(self.runtime_version))
                self.__metadata_cache[self.runtime_version] = cached_metadata

        if self.runtime_version in self.__metadata_cache:
            # Get metadata from cache
            self.debug_message('Retrieved metadata for {} from memory'.format(self.runtime_version))
            self.metadata = self.__metadata_cache[self.runtime_version]
        else:
            self.metadata = self.get_block_metadata(block_hash=runtime_block_hash, decode=True)
            self.debug_message('Retrieved metadata for {} from Substrate node'.format(self.runtime_version))

            # Update metadata cache
            self.__metadata_cache[self.runtime_version] = self.metadata

            if self.cache_region:
                self.debug_message('Stored metadata for {} in Redis'.format(self.runtime_version))
                self.cache_region.set('METADATA_{}'.format(self.runtime_version), self.metadata)

        # Update type registry
        self.reload_type_registry(
            use_remote_preset=self.config.get('use_remote_preset'),
            auto_discover=self.config.get('auto_discover')
        )

        # Check if PortableRegistry is present in metadata (V14+), otherwise fall back on legacy type registry (<V14)
        if self.implements_scaleinfo():
            self.debug_message('Add PortableRegistry from metadata to type registry')
            self.runtime_config.add_portable_registry(self.metadata)

        # Set active runtime version
        self.runtime_config.set_active_spec_version_id(self.runtime_version)

        # Check and apply runtime constants
        ss58_prefix_constant = self.get_constant("System", "SS58Prefix", block_hash=block_hash)

        if ss58_prefix_constant:
            self.ss58_format = ss58_prefix_constant.value

        # Set runtime compatibility flags
        try:
            _ = self.runtime_config.create_scale_object("sp_weights::weight_v2::Weight")
            self.config['is_weight_v2'] = True
            self.runtime_config.update_type_registry_types({'Weight': 'sp_weights::weight_v2::Weight'})
        except NotImplementedError:
            self.config['is_weight_v2'] = False
            self.runtime_config.update_type_registry_types({'Weight': 'WeightV1'})

    def query_map(self, module: str, storage_function: str, params: Optional[list] = None, block_hash: str = None,
                  max_results: int = None, start_key: str = None, page_size: int = 100,
                  ignore_decoding_errors: bool = True) -> 'QueryMapResult':
        """
        Iterates over all key-pairs located at the given module and storage_function. The storage
        item must be a map.

        Example:

        ```
        result = substrate.query_map('System', 'Account', max_results=100)

        for account, account_info in result:
            print(f"Free balance of account '{account.value}': {account_info.value['data']['free']}")
        ```

        Parameters
        ----------
        module: The module name in the metadata, e.g. System or Balances.
        storage_function: The storage function name, e.g. Account or Locks.
        params: The input parameters in case of for example a `DoubleMap` storage function
        block_hash: Optional block hash for result at given block, when left to None the chain tip will be used.
        max_results: the maximum of results required, if set the query will stop fetching results when number is reached
        start_key: The storage key used as offset for the results, for pagination purposes
        page_size: The results are fetched from the node RPC in chunks of this size
        ignore_decoding_errors: When set this will catch all decoding errors, set the item to None and continue decoding

        Returns
        -------
        QueryMapResult
        """

        if block_hash is None:
            # Retrieve chain tip
            block_hash = self.get_chain_head()

        if params is None:
            params = []

        self.init_runtime(block_hash=block_hash)

        metadata_pallet = self.metadata.get_metadata_pallet(module)

        if not metadata_pallet:
            raise StorageFunctionNotFound(f'Pallet "{module}" not found')

        storage_item = metadata_pallet.get_storage_function(storage_function)

        if not metadata_pallet or not storage_item:
            raise StorageFunctionNotFound(f'Storage function "{module}.{storage_function}" not found')

        value_type = storage_item.get_value_type_string()
        param_types = storage_item.get_params_type_string()
        key_hashers = storage_item.get_param_hashers()

        # Check MapType condititions
        if len(param_types) == 0:
            raise ValueError('Given storage function is not a map')

        if len(params) > len(param_types) - 1:
            raise ValueError(f'Storage function map can accept max {len(param_types) - 1} parameters, {len(params)} given')

        # Generate storage key prefix
        storage_key = StorageKey.create_from_storage_function(
            module, storage_function, params, runtime_config=self.runtime_config, metadata=self.metadata
        )
        prefix = storage_key.to_hex()

        if not start_key:
            start_key = prefix

        # Make sure if the max result is smaller than the page size, adjust the page size
        if max_results is not None and max_results < page_size:
            page_size = max_results

        # Retrieve storage keys
        response = self.rpc_request(method="state_getKeysPaged", params=[prefix, page_size, start_key, block_hash])

        if 'error' in response:
            raise SubstrateRequestException(response['error']['message'])

        result_keys = response.get('result')

        result = []
        last_key = None

        def concat_hash_len(key_hasher: str) -> int:
            if key_hasher == "Blake2_128Concat":
                return 16
            elif key_hasher == "Twox64Concat":
                return 8
            elif key_hasher == "Identity":
                return 0
            else:
                raise ValueError('Unsupported hash type')

        if len(result_keys) > 0:

            last_key = result_keys[-1]

            # Retrieve corresponding value
            response = self.rpc_request(method="state_queryStorageAt", params=[result_keys, block_hash])

            if 'error' in response:
                raise SubstrateRequestException(response['error']['message'])

            for result_group in response['result']:
                for item in result_group['changes']:
                    try:
                        # Determine type string
                        key_type_string = []
                        for n in range(len(params), len(param_types)):
                            key_type_string.append(f'[u8; {concat_hash_len(key_hashers[n])}]')
                            key_type_string.append(param_types[n])

                        item_key_obj = self.decode_scale(
                            type_string=f"({', '.join(key_type_string)})",
                            scale_bytes='0x' + item[0][len(prefix):],
                            return_scale_obj=True,
                            block_hash=block_hash
                        )

                        # strip key_hashers to use as item key
                        if len(param_types) - len(params) == 1:
                            item_key = item_key_obj.value_object[1]
                        else:
                            item_key = tuple(
                                item_key_obj.value_object[key + 1] for key in range(len(params), len(param_types) + 1, 2)
                            )

                    except Exception:
                        if not ignore_decoding_errors:
                            raise
                        item_key = None

                    try:
                        item_value = self.decode_scale(
                            type_string=value_type,
                            scale_bytes=item[1],
                            return_scale_obj=True,
                            block_hash=block_hash
                        )
                    except Exception:
                        if not ignore_decoding_errors:
                            raise
                        item_value = None

                    result.append([item_key, item_value])

        return QueryMapResult(
            records=result, page_size=page_size, module=module, storage_function=storage_function, params=params,
            block_hash=block_hash, substrate=self, last_key=last_key, max_results=max_results,
            ignore_decoding_errors=ignore_decoding_errors
        )

    def query_multi(self, storage_keys: List[StorageKey], block_hash: Optional[str] = None) -> list:
        """
        Query multiple storage keys in one request.

        Example:

        ```
        storage_keys = [
            substrate.create_storage_key(
                "System", "Account", ["F4xQKRUagnSGjFqafyhajLs94e7Vvzvr8ebwYJceKpr8R7T"]
            ),
            substrate.create_storage_key(
                "System", "Account", ["GSEX8kR4Kz5UZGhvRUCJG93D5hhTAoVZ5tAe6Zne7V42DSi"]
            )
        ]

        result = substrate.query_multi(storage_keys)
        ```

        Parameters
        ----------
        storage_keys: list of StorageKey objects
        block_hash: Optional block_hash of state snapshot

        Returns
        -------
        list of `(storage_key, scale_obj)` tuples
        """

        self.init_runtime(block_hash=block_hash)

        # Retrieve corresponding value
        response = self.rpc_request("state_queryStorageAt", [[s.to_hex() for s in storage_keys], block_hash])

        if 'error' in response:
            raise SubstrateRequestException(response['error']['message'])

        result = []

        storage_key_map = {s.to_hex(): s for s in storage_keys}

        for result_group in response['result']:
            for change_storage_key, change_data in result_group['changes']:
                # Decode result for specified storage_key
                storage_key = storage_key_map[change_storage_key]
                if change_data is not None:
                    change_data = ScaleBytes(change_data)

                result.append((storage_key, storage_key.decode_scale_value(change_data)))

        return result

    def query(self, module: str, storage_function: str, params: list = None, block_hash: str = None,
              subscription_handler: callable = None, raw_storage_key: bytes = None) -> ScaleType:
        """
        Retrieves the storage entry for given module, function and optional parameters at given block hash.

        When a subscription_handler callback function is passed, a subscription will be maintained as long as this
        handler doesn't return a value.

        Example of subscription handler:
        ```
        def subscription_handler(obj, update_nr, subscription_id):

            if update_nr == 0:
                print('Initial data:', obj.value)

            if update_nr > 0:
                # Do something with the update
                print('data changed:', obj.value)

            # The execution will block until an arbitrary value is returned, which will be the result of the `query`
            if update_nr > 1:
                return obj
        ```

        Parameters
        ----------
        module: The module name in the metadata, e.g. Balances or Account
        storage_function: The storage function name, e.g. FreeBalance or AccountNonce
        params: list of params, in the decoded format of the applicable ScaleTypes
        block_hash: Optional block hash, when omitted the chain tip will be used
        subscription_handler: Callback function that processes the updates of the storage query subscription
        raw_storage_key: Optional raw storage key to query decode instead of generating one

        Returns
        -------
        ScaleType
        """

        if block_hash is not None:
            # Check requirements
            if callable(subscription_handler):
                raise ValueError("Subscriptions can only be registered for current state; block_hash cannot be set")
        else:
            # Retrieve chain tip
            block_hash = self.get_chain_head()

        if params is None:
            params = []

        self.init_runtime(block_hash=block_hash)

        if module == 'Substrate':
            # Search for 'well-known' storage keys
            return self.__query_well_known(storage_function, block_hash)

        # Search storage call in metadata
        metadata_pallet = self.metadata.get_metadata_pallet(module)

        if not metadata_pallet:
            raise StorageFunctionNotFound(f'Pallet "{module}" not found')

        storage_item = metadata_pallet.get_storage_function(storage_function)

        if not metadata_pallet or not storage_item:
            raise StorageFunctionNotFound(f'Storage function "{module}.{storage_function}" not found')

        # SCALE type string of value
        param_types = storage_item.get_params_type_string()
        value_scale_type = storage_item.get_value_type_string()

        if len(params) != len(param_types):
            raise ValueError(f'Storage function requires {len(param_types)} parameters, {len(params)} given')

        if raw_storage_key:
            storage_key = StorageKey.create_from_data(
                data=raw_storage_key, pallet=module, storage_function=storage_function,
                value_scale_type=value_scale_type, metadata=self.metadata, runtime_config=self.runtime_config
            )
        else:

            storage_key = StorageKey.create_from_storage_function(
                module, storage_function, params, runtime_config=self.runtime_config, metadata=self.metadata
            )

        if callable(subscription_handler):

            # Wrap subscription handler to discard storage key arg
            def result_handler(storage_key, updated_obj, update_nr, subscription_id):
                return subscription_handler(updated_obj, update_nr, subscription_id)

            return self.subscribe_storage([storage_key], result_handler)

        else:

            if self.supports_rpc_method('state_getStorageAt'):
                response = self.rpc_request("state_getStorageAt", [storage_key.to_hex(), block_hash])
            else:
                response = self.rpc_request("state_getStorage", [storage_key.to_hex(), block_hash])

            if 'error' in response:
                raise SubstrateRequestException(response['error']['message'])

            if 'result' in response:
                if value_scale_type:

                    if response.get('result') is not None:
                        query_value = response.get('result')
                    elif storage_item.value['modifier'] == 'Default':
                        # Fallback to default value of storage function if no result
                        query_value = storage_item.value_object['default'].value_object
                    else:
                        # No result is interpreted as an Option<...> result
                        value_scale_type = f'Option<{value_scale_type}>'
                        query_value = storage_item.value_object['default'].value_object

                    obj = self.runtime_config.create_scale_object(
                        type_string=value_scale_type,
                        data=ScaleBytes(query_value),
                        metadata=self.metadata
                    )
                    obj.decode(check_remaining=self.config.get('strict_scale_decode'))
                    obj.meta_info = {'result_found': response.get('result') is not None}

                    return obj

    def __query_well_known(self, name: str, block_hash: str) -> ScaleType:
        """
        Query well-known storage keys as defined in Substrate

        Parameters
        ----------
        name
        block_hash

        Returns
        -------
        Optional[ScaleType]
        """
        if name not in WELL_KNOWN_STORAGE_KEYS:
            raise StorageFunctionNotFound(f'Well known storage key for "{name}" not found')

        result = self.get_storage_by_key(block_hash, WELL_KNOWN_STORAGE_KEYS[name]['storage_key'])
        obj = self.runtime_config.create_scale_object(
            WELL_KNOWN_STORAGE_KEYS[name]['value_type_string']
        )
        if result:
            obj.decode(ScaleBytes(result), check_remaining=self.config.get('strict_scale_decode'))
            obj.meta_info = {'result_found': True}
            return obj
        elif WELL_KNOWN_STORAGE_KEYS[name]['default']:
            obj.decode(
                ScaleBytes(WELL_KNOWN_STORAGE_KEYS[name]['default']),
                check_remaining=self.config.get('strict_scale_decode')
            )
            obj.meta_info = {'result_found': False}
            return obj
        else:
            raise ValueError("No value to decode")

    def create_storage_key(self, pallet: str, storage_function: str, params: Optional[list] = None) -> StorageKey:
        """
        Create a `StorageKey` instance providing storage function details. See `subscribe_storage()`.

        Parameters
        ----------
        pallet: name of pallet
        storage_function: name of storage function
        params: Optional list of parameters in case of a Mapped storage function

        Returns
        -------
        StorageKey
        """

        self.init_runtime()

        return StorageKey.create_from_storage_function(
            pallet, storage_function, params, runtime_config=self.runtime_config, metadata=self.metadata
        )

    def subscribe_storage(self, storage_keys: List[StorageKey], subscription_handler: callable):
        """

        Subscribe to provided storage_keys and keep tracking until `subscription_handler` returns a value

        Example of a StorageKey:
        ```
        StorageKey.create_from_storage_function(
            "System", "Account", ["5GrwvaEF5zXb26Fz9rcQpDWS57CtERHpNehXCPcNoHGKutQY"]
        )
        ```

        Example of a subscription handler:
        ```
        def subscription_handler(storage_key, obj, update_nr, subscription_id):

            if update_nr == 0:
                print('Initial data:', storage_key, obj.value)

            if update_nr > 0:
                # Do something with the update
                print('data changed:', storage_key, obj.value)

            # The execution will block until an arbitrary value is returned, which will be the result of the function
            if update_nr > 1:
                return obj
        ```

        Parameters
        ----------
        storage_keys: StorageKey list of storage keys to subscribe to
        subscription_handler: callable to handle value changes of subscription

        Returns
        -------

        """
        self.init_runtime()

        storage_key_map = {s.to_hex(): s for s in storage_keys}

        def result_handler(message, update_nr, subscription_id):
            # Process changes
            for change_storage_key, change_data in message['params']['result']['changes']:
                # Check for target storage key
                storage_key = storage_key_map[change_storage_key]
                result_found = False

                if change_data is not None:
                    change_scale_type = storage_key.value_scale_type
                    result_found = True
                elif storage_key.metadata_storage_function.value['modifier'] == 'Default':
                    # Fallback to default value of storage function if no result
                    change_scale_type = storage_key.value_scale_type
                    change_data = storage_key.metadata_storage_function.value_object['default'].value_object
                else:
                    # No result is interpreted as an Option<...> result
                    change_scale_type = f'Option<{storage_key.value_scale_type}>'
                    change_data = storage_key.metadata_storage_function.value_object['default'].value_object

                # Decode SCALE result data
                updated_obj = self.runtime_config.create_scale_object(
                    type_string=change_scale_type,
                    data=ScaleBytes(change_data),
                    metadata=self.metadata
                )
                updated_obj.decode(check_remaining=self.config.get('strict_scale_decode'))
                updated_obj.meta_info = {'result_found': result_found}

                subscription_result = subscription_handler(storage_key, updated_obj, update_nr, subscription_id)

                if subscription_result is not None:
                    # Handler returned end result: unsubscribe from further updates
                    self.rpc_request("state_unsubscribeStorage", [subscription_id])

                    return subscription_result

        if not callable(subscription_handler):
            raise ValueError('Provided "subscription_handler" is not callable')

        return self.rpc_request(
            "state_subscribeStorage", [[s.to_hex() for s in storage_keys]], result_handler=result_handler
        )

    def retrieve_pending_extrinsics(self) -> list:
        """
        Retrieves and decodes pending extrinsics from the node's transaction pool

        Returns
        -------
        list of extrinsics
        """

        self.init_runtime()

        result_data = self.rpc_request("author_pendingExtrinsics", [])

        extrinsics = []

        for extrinsic_data in result_data['result']:
            extrinsic = self.runtime_config.create_scale_object('Extrinsic', metadata=self.metadata)
            extrinsic.decode(ScaleBytes(extrinsic_data), check_remaining=self.config.get('strict_scale_decode'))
            extrinsics.append(extrinsic)

        return extrinsics

    def runtime_call(self, api: str, method: str, params: Union[list, dict] = None, block_hash: str = None) -> ScaleType:
        """
        Calls a runtime API method

        Parameters
        ----------
        api: Name of the runtime API e.g. 'TransactionPaymentApi'
        method: Name of the method e.g. 'query_fee_details'
        params: List of parameters needed to call the runtime API
        block_hash: Hash of the block at which to make the runtime API call

        Returns
        -------
        ScaleType
        """
        self.init_runtime()

        self.debug_message(f"Executing Runtime Call {api}.{method}")

        if params is None:
            params = {}

        runtime_api = self.metadata.get_runtime_api(api)

        if not runtime_api:
            raise ValueError(f"Runtime API '{api}' not found")

        runtime_api_method = runtime_api.get_method(method)

        if not runtime_api_method:
            raise ValueError(f"Runtime API method '{api}.{method}' not found")

        if type(params) is list and len(params) != len(runtime_api_method.get_params()):
            raise ValueError(
                f"Number of parameter provided ({len(params)}) does not "
                f"match definition {len(runtime_api_method.get_params())}"
            )

        # Encode params
        param_data = ScaleBytes(bytes())
        for idx, param in enumerate(runtime_api_method.get_params()):
            scale_obj = self.runtime_config.create_scale_object(param['type'])
            if type(params) is list:
                param_data += scale_obj.encode(params[idx])
            else:
                if param['name'] not in params:
                    raise ValueError(f"Runtime Call param '{param['name']}' is missing")

                param_data += scale_obj.encode(params[param['name']])

        # RPC request
        result_data = self.rpc_request("state_call", [f'{api}_{method}', str(param_data), block_hash])

        # Decode result
<<<<<<< HEAD
        result_obj = self.runtime_config.create_scale_object(runtime_api_method.get_return_type_string())
        result_obj.decode(ScaleBytes(result_data['result']))
=======
        result_obj = self.runtime_config.create_scale_object(runtime_call_def['type'])
        result_obj.decode(ScaleBytes(result_data['result']), check_remaining=self.config.get('strict_scale_decode'))
>>>>>>> e0c548c7

        return result_obj

    def get_events(self, block_hash: str = None) -> list:
        """
        Convenience method to get events for a certain block (storage call for module 'System' and function 'Events')

        Parameters
        ----------
        block_hash

        Returns
        -------
        list
        """
        events = []

        if not block_hash:
            block_hash = self.get_chain_head()

        storage_obj = self.query(module="System", storage_function="Events", block_hash=block_hash)
        if storage_obj:
            events += storage_obj.elements
        return events

    def get_metadata(self, block_hash=None):
        """
        Returns `MetadataVersioned` object for given block_hash or chaintip if block_hash is omitted


        Parameters
        ----------
        block_hash

        Returns
        -------
        MetadataVersioned
        """
        self.init_runtime(block_hash=block_hash)

        return self.metadata

    def get_runtime_metadata(self, block_hash=None):
        """
        Retrieves and decodes the metadata for given block or chaintip if block_hash is omitted.

        Parameters
        ----------
        block_hash

        Returns
        -------

        """
        warnings.warn("get_runtime_metadata() will be removed in future releases", DeprecationWarning)

        params = None
        if block_hash:
            params = [block_hash]
        response = self.rpc_request("state_getMetadata", params)

        if 'error' in response:
            raise SubstrateRequestException(response['error']['message'])

        if 'result' in response:
            metadata_decoder = self.runtime_config.create_scale_object(
                'MetadataVersioned', data=ScaleBytes(response.get('result')))
            response['result'] = metadata_decoder.decode()

        return response

    def create_scale_object(
            self, type_string: str, data: ScaleBytes = None, block_hash: str = None, **kwargs
    ) -> 'ScaleType':
        """
        Convenience method to create a SCALE object of type `type_string`, this will initialize the runtime
        automatically at moment of `block_hash`, or chain tip if omitted.

        Parameters
        ----------
        type_string: str Name of SCALE type to create
        data: ScaleBytes Optional ScaleBytes to decode
        block_hash: Optional block hash for moment of decoding, when omitted the chain tip will be used
        kwargs

        Returns
        -------
        ScaleType
        """
        self.init_runtime(block_hash=block_hash)

        if 'metadata' not in kwargs:
            kwargs['metadata'] = self.metadata

        return self.runtime_config.create_scale_object(type_string, data=data, **kwargs)

    def compose_call(self, call_module: str, call_function: str, call_params: dict = None, block_hash: str = None):
        """
        Composes a call payload which can be used in an extrinsic.

        Parameters
        ----------
        call_module: Name of the runtime module e.g. Balances
        call_function: Name of the call function e.g. transfer
        call_params: This is a dict containing the params of the call. e.g. `{'dest': 'EaG2CRhJWPb7qmdcJvy3LiWdh26Jreu9Dx6R1rXxPmYXoDk', 'value': 1000000000000}`
        block_hash: Use metadata at given block_hash to compose call

        Returns
        -------
        GenericCall
        """

        if call_params is None:
            call_params = {}

        self.init_runtime(block_hash=block_hash)

        call = self.runtime_config.create_scale_object(
            type_string='Call', metadata=self.metadata
        )

        call.encode({
            'call_module': call_module,
            'call_function': call_function,
            'call_args': call_params
        })

        return call

    def get_account_nonce(self, account_address) -> int:
        """
        Returns current nonce for given account address

        Parameters
        ----------
        account_address: SS58 formatted address

        Returns
        -------
        int
        """
        if self.supports_rpc_method('state_call'):
            nonce_obj = self.runtime_call("AccountNonceApi", "account_nonce", [account_address])
            return nonce_obj.value
        else:
            response = self.rpc_request("system_accountNextIndex", [account_address])
        return response.get('result', 0)

    def generate_signature_payload(self, call: GenericCall, era=None, nonce: int = 0, tip: int = 0,
                                   tip_asset_id: int = None, include_call_length: bool = False) -> ScaleBytes:

        # Retrieve genesis hash
        genesis_hash = self.get_block_hash(0)

        if not era:
            era = '00'

        if era == '00':
            # Immortal extrinsic
            block_hash = genesis_hash
        else:
            # Determine mortality of extrinsic
            era_obj = self.runtime_config.create_scale_object('Era')

            if isinstance(era, dict) and 'current' not in era and 'phase' not in era:
                raise ValueError('The era dict must contain either "current" or "phase" element to encode a valid era')

            era_obj.encode(era)
            block_hash = self.get_block_hash(block_id=era_obj.birth(era.get('current')))

        # Create signature payload
        signature_payload = self.runtime_config.create_scale_object('ExtrinsicPayloadValue')

        # Process signed extensions in metadata
        if 'signed_extensions' in self.metadata[1][1]['extrinsic']:

            # Base signature payload
            signature_payload.type_mapping = [['call', 'CallBytes']]

            # Add signed extensions to payload
            signed_extensions = self.metadata.get_signed_extensions()

            if 'CheckMortality' in signed_extensions:
                signature_payload.type_mapping.append(
                    ['era', signed_extensions['CheckMortality']['extrinsic']]
                )

            if 'CheckEra' in signed_extensions:
                signature_payload.type_mapping.append(
                    ['era', signed_extensions['CheckEra']['extrinsic']]
                )

            if 'CheckNonce' in signed_extensions:
                signature_payload.type_mapping.append(
                    ['nonce', signed_extensions['CheckNonce']['extrinsic']]
                )

            if 'ChargeTransactionPayment' in signed_extensions:
                signature_payload.type_mapping.append(
                    ['tip', signed_extensions['ChargeTransactionPayment']['extrinsic']]
                )

            if 'ChargeAssetTxPayment' in signed_extensions:
                signature_payload.type_mapping.append(
                    ['asset_id', signed_extensions['ChargeAssetTxPayment']['extrinsic']]
                )

            if 'CheckSpecVersion' in signed_extensions:
                signature_payload.type_mapping.append(
                    ['spec_version', signed_extensions['CheckSpecVersion']['additional_signed']]
                )

            if 'CheckTxVersion' in signed_extensions:
                signature_payload.type_mapping.append(
                    ['transaction_version', signed_extensions['CheckTxVersion']['additional_signed']]
                )

            if 'CheckGenesis' in signed_extensions:
                signature_payload.type_mapping.append(
                    ['genesis_hash', signed_extensions['CheckGenesis']['additional_signed']]
                )

            if 'CheckMortality' in signed_extensions:
                signature_payload.type_mapping.append(
                    ['block_hash', signed_extensions['CheckMortality']['additional_signed']]
                )

            if 'CheckEra' in signed_extensions:
                signature_payload.type_mapping.append(
                    ['block_hash', signed_extensions['CheckEra']['additional_signed']]
                )

        if include_call_length:

            length_obj = self.runtime_config.create_scale_object('Bytes')
            call_data = str(length_obj.encode(str(call.data)))

        else:
            call_data = str(call.data)

        payload_dict = {
            'call': call_data,
            'era': era,
            'nonce': nonce,
            'tip': tip,
            'spec_version': self.runtime_version,
            'genesis_hash': genesis_hash,
            'block_hash': block_hash,
            'transaction_version': self.transaction_version,
            'asset_id': {'tip': tip, 'asset_id': tip_asset_id}
        }

        signature_payload.encode(payload_dict)

        if signature_payload.data.length > 256:
            return ScaleBytes(data=blake2b(signature_payload.data.data, digest_size=32).digest())

        return signature_payload.data

    def create_signed_extrinsic(self, call: GenericCall, keypair: Keypair, era: dict = None, nonce: int = None,
                                tip: int = 0, tip_asset_id: int = None, signature: Union[bytes, str] = None) -> GenericExtrinsic:
        """
        Creates a extrinsic signed by given account details

        Parameters
        ----------
        call: GenericCall to create extrinsic for
        keypair: Keypair used to sign the extrinsic
        era: Specify mortality in blocks in follow format: {'period': [amount_blocks]} If omitted the extrinsic is immortal
        nonce: nonce to include in extrinsics, if omitted the current nonce is retrieved on-chain
        tip: The tip for the block author to gain priority during network congestion
        tip_asset_id: Optional asset ID with which to pay the tip
        signature: Optionally provide signature if externally signed

        Returns
        -------
        GenericExtrinsic The signed Extrinsic
        """

        self.init_runtime()

        # Check requirements
        if not isinstance(call, GenericCall):
            raise TypeError("'call' must be of type Call")

        # Check if extrinsic version is supported
        if self.metadata[1][1]['extrinsic']['version'] != 4:
            raise NotImplementedError(
                f"Extrinsic version {self.metadata[1][1]['extrinsic']['version']} not supported"
            )

        # Retrieve nonce
        if nonce is None:
            nonce = self.get_account_nonce(keypair.ss58_address) or 0

        # Process era
        if era is None:
            era = '00'
        else:
            if isinstance(era, dict) and 'current' not in era and 'phase' not in era:
                # Retrieve current block id
                era['current'] = self.get_block_number(self.get_chain_finalised_head())

        if signature is not None:

            if type(signature) is str and signature[0:2] == '0x':
                signature = bytes.fromhex(signature[2:])

            # Check if signature is a MultiSignature and contains signature version
            if len(signature) == 65:
                signature_version = signature[0]
                signature = signature[1:]
            else:
                signature_version = keypair.crypto_type

        else:
            # Create signature payload
            signature_payload = self.generate_signature_payload(
                call=call, era=era, nonce=nonce, tip=tip, tip_asset_id=tip_asset_id
            )

            # Set Signature version to crypto type of keypair
            signature_version = keypair.crypto_type

            # Sign payload
            signature = keypair.sign(signature_payload)

        # Create extrinsic
        extrinsic = self.runtime_config.create_scale_object(type_string='Extrinsic', metadata=self.metadata)

        value = {
            'account_id': f'0x{keypair.public_key.hex()}',
            'signature': f'0x{signature.hex()}',
            'call_function': call.value['call_function'],
            'call_module': call.value['call_module'],
            'call_args': call.value['call_args'],
            'nonce': nonce,
            'era': era,
            'tip': tip,
            'asset_id': {'tip': tip, 'asset_id': tip_asset_id}
        }

        # Check if ExtrinsicSignature is MultiSignature, otherwise omit signature_version
        signature_cls = self.runtime_config.get_decoder_class("ExtrinsicSignature")
        if issubclass(signature_cls, self.runtime_config.get_decoder_class('Enum')):
            value['signature_version'] = signature_version

        extrinsic.encode(value)

        return extrinsic

    def create_unsigned_extrinsic(self, call: GenericCall) -> GenericExtrinsic:
        """
        Create unsigned extrinsic for given `Call`
        Parameters
        ----------
        call: GenericCall the call the extrinsic should contain

        Returns
        -------
        GenericExtrinsic
        """

        self.init_runtime()

        # Create extrinsic
        extrinsic = self.runtime_config.create_scale_object(type_string='Extrinsic', metadata=self.metadata)

        extrinsic.encode({
            'call_function': call.value['call_function'],
            'call_module': call.value['call_module'],
            'call_args': call.value['call_args']
        })

        return extrinsic

    def generate_multisig_account(self, signatories: list, threshold: int) -> MultiAccountId:
        """
        Generate deterministic Multisig account with supplied signatories and threshold
        Parameters
        ----------
        signatories: List of signatories
        threshold: Amount of approvals needed to execute

        Returns
        -------
        MultiAccountId
        """

        multi_sig_account = MultiAccountId.create_from_account_list(signatories, threshold)

        multi_sig_account.ss58_address = ss58_encode(multi_sig_account.value.replace('0x', ''), self.ss58_format)

        return multi_sig_account

    def create_multisig_extrinsic(self, call: GenericCall, keypair: Keypair, multisig_account: MultiAccountId,
                                  max_weight: Optional[Union[dict, int]] = None, era: dict = None, nonce: int = None,
                                  tip: int = 0, tip_asset_id: int = None, signature: Union[bytes, str] = None
                                  ) -> GenericExtrinsic:
        """
        Create a Multisig extrinsic that will be signed by one of the signatories. Checks on-chain if the threshold
        of the multisig account is reached and try to execute the call accordingly.

        Parameters
        ----------
        call: GenericCall to create extrinsic for
        keypair: Keypair of the signatory to approve given call
        multisig_account: MultiAccountId to use of origin of the extrinsic (see `generate_multisig_account()`)
        max_weight: Maximum allowed weight to execute the call ( Uses `get_payment_info()` by default)
        era: Specify mortality in blocks in follow format: {'period': [amount_blocks]} If omitted the extrinsic is immortal
        nonce: nonce to include in extrinsics, if omitted the current nonce is retrieved on-chain
        tip: The tip for the block author to gain priority during network congestion
        tip_asset_id: Optional asset ID with which to pay the tip
        signature: Optionally provide signature if externally signed

        Returns
        -------
        GenericExtrinsic
        """
        if max_weight is None:
            payment_info = self.get_payment_info(call, keypair)
            max_weight = payment_info["weight"]

        # Check if call has existing approvals
        multisig_details = self.query("Multisig", "Multisigs", [multisig_account.value, call.call_hash])

        if multisig_details.value:
            maybe_timepoint = multisig_details.value['when']
        else:
            maybe_timepoint = None

        # Compose 'as_multi' when final, 'approve_as_multi' otherwise
        if multisig_details.value and len(multisig_details.value['approvals']) + 1 == multisig_account.threshold:
            multi_sig_call = self.compose_call("Multisig", "as_multi", {
                'other_signatories': [s for s in multisig_account.signatories if s != f'0x{keypair.public_key.hex()}'],
                'threshold': multisig_account.threshold,
                'maybe_timepoint': maybe_timepoint,
                'call': call,
                'store_call': False,
                'max_weight': max_weight
            })
        else:
            multi_sig_call = self.compose_call("Multisig", "approve_as_multi", {
                'other_signatories': [s for s in multisig_account.signatories if s != f'0x{keypair.public_key.hex()}'],
                'threshold': multisig_account.threshold,
                'maybe_timepoint': maybe_timepoint,
                'call_hash': call.call_hash,
                'max_weight': max_weight
            })

        return self.create_signed_extrinsic(
            multi_sig_call, keypair, era=era, nonce=nonce, tip=tip, tip_asset_id=tip_asset_id, signature=signature
        )

    def submit_extrinsic(self, extrinsic: GenericExtrinsic, wait_for_inclusion: bool = False,
                         wait_for_finalization: bool = False) -> "ExtrinsicReceipt":
        """
        Submit an extrinsic to the connected node, with the possibility to wait until the extrinsic is included
         in a block and/or the block is finalized. The receipt returned provided information about the block and
         triggered events

        Parameters
        ----------
        extrinsic: Extrinsic The extrinsic to be sent to the network
        wait_for_inclusion: wait until extrinsic is included in a block (only works for websocket connections)
        wait_for_finalization: wait until extrinsic is finalized (only works for websocket connections)

        Returns
        -------
        ExtrinsicReceipt

        """

        # Check requirements
        if not isinstance(extrinsic, GenericExtrinsic):
            raise TypeError("'extrinsic' must be of type Extrinsics")

        def result_handler(message, update_nr, subscription_id):
            # Check if extrinsic is included and finalized
            if 'params' in message and type(message['params']['result']) is dict:

                # Convert result enum to lower for backwards compatibility
                message_result = {k.lower(): v for k, v in message['params']['result'].items()}

                if 'finalized' in message_result and wait_for_finalization:
                    self.rpc_request('author_unwatchExtrinsic', [subscription_id])
                    return {
                        'block_hash': message_result['finalized'],
                        'extrinsic_hash': '0x{}'.format(extrinsic.extrinsic_hash.hex()),
                        'finalized': True
                    }
                elif 'inblock' in message_result and wait_for_inclusion and not wait_for_finalization:
                    self.rpc_request('author_unwatchExtrinsic', [subscription_id])
                    return {
                        'block_hash': message_result['inblock'],
                        'extrinsic_hash': '0x{}'.format(extrinsic.extrinsic_hash.hex()),
                        'finalized': False
                    }

        if wait_for_inclusion or wait_for_finalization:
            response = self.rpc_request(
                "author_submitAndWatchExtrinsic",
                [str(extrinsic.data)],
                result_handler=result_handler
            )

            result = ExtrinsicReceipt(
                substrate=self,
                extrinsic_hash=response['extrinsic_hash'],
                block_hash=response['block_hash'],
                finalized=response['finalized']
            )

        else:

            response = self.rpc_request("author_submitExtrinsic", [str(extrinsic.data)])

            if 'result' not in response:
                raise SubstrateRequestException(response.get('error'))

            result = ExtrinsicReceipt(
                substrate=self,
                extrinsic_hash=response['result']
            )

        return result

    def get_payment_info(self, call: GenericCall, keypair: Keypair):
        """
        Retrieves fee estimation via RPC for given extrinsic

        Parameters
        ----------
        call: Call object to estimate fees for
        keypair: Keypair of the sender, does not have to include private key because no valid signature is required

        Returns
        -------
        Dict with payment info

        E.g. `{'class': 'normal', 'partialFee': 151000000, 'weight': {'ref_time': 143322000}}`

        """

        # Check requirements
        if not isinstance(call, GenericCall):
            raise TypeError("'call' must be of type Call")

        if not isinstance(keypair, Keypair):
            raise TypeError("'keypair' must be of type Keypair")

        # No valid signature is required for fee estimation
        signature = '0x' + '00' * 64

        # Create extrinsic
        extrinsic = self.create_signed_extrinsic(
            call=call,
            keypair=keypair,
            signature=signature
        )

        if self.supports_rpc_method('state_call'):
            extrinsic_len = self.runtime_config.create_scale_object('u32')
            extrinsic_len.encode(len(extrinsic.data))

            result = self.runtime_call("TransactionPaymentApi", "query_info", [extrinsic, extrinsic_len])

            return result.value
        else:
            # Backwards compatibility; deprecated RPC method
            payment_info = self.rpc_request('payment_queryInfo', [str(extrinsic.data)])

            # convert partialFee to int
            if 'result' in payment_info:
                payment_info['result']['partialFee'] = int(payment_info['result']['partialFee'])

                if type(payment_info['result']['weight']) is int:
                    # Transform format to WeightV2 if applicable as per https://github.com/paritytech/substrate/pull/12633
                    try:
                        weight_obj = self.runtime_config.create_scale_object("sp_weights::weight_v2::Weight")
                        if weight_obj is not None:
                            payment_info['result']['weight'] = {
                                'ref_time': payment_info['result']['weight'],
                                'proof_size': 0
                            }
                    except NotImplementedError:
                        pass

                return payment_info['result']
            else:
                raise SubstrateRequestException(payment_info['error']['message'])

    def get_type_registry(self, block_hash: str = None, max_recursion: int = 4) -> dict:
        """
        Generates an exhaustive list of which RUST types exist in the runtime specified at given block_hash (or
        chaintip if block_hash is omitted)

        MetadataV14 or higher is required.

        Parameters
        ----------
        block_hash: Chaintip will be used if block_hash is omitted
        max_recursion: Increasing recursion will provide more detail but also has impact on performance

        Returns
        -------
        dict
        """
        self.init_runtime(block_hash=block_hash)

        if not self.implements_scaleinfo():
            raise NotImplementedError("MetadataV14 or higher runtimes is required")

        type_registry = {}

        for scale_info_type in self.metadata.portable_registry['types']:

            if 'path' in scale_info_type.value['type'] and len(scale_info_type.value['type']['path']) > 0:
                type_string = '::'.join(scale_info_type.value["type"]["path"])
            else:
                type_string = f'scale_info::{scale_info_type.value["id"]}'

            scale_cls = self.runtime_config.get_decoder_class(type_string)
            type_registry[type_string] = scale_cls.generate_type_decomposition(
                max_recursion=max_recursion
            )

        return type_registry

    def get_type_definition(self, type_string: str, block_hash: str = None):
        """
        Retrieves SCALE encoding specifications of given type_string

        Parameters
        ----------
        type_string: RUST variable type, e.g. Vec<Address> or scale_info::0
        block_hash

        Returns
        -------

        """
        scale_obj = self.create_scale_object(type_string, block_hash=block_hash)
        return scale_obj.generate_type_decomposition()

    def get_metadata_modules(self, block_hash=None):
        """
        Retrieves a list of modules in metadata for given block_hash (or chaintip if block_hash is omitted)

        Parameters
        ----------
        block_hash

        Returns
        -------

        """
        self.init_runtime(block_hash=block_hash)

        return [{
            'metadata_index': idx,
            'module_id': module.get_identifier(),
            'name': module.name,
            'spec_version': self.runtime_version,
            'count_call_functions': len(module.calls or []),
            'count_storage_functions': len(module.storage or []),
            'count_events': len(module.events or []),
            'count_constants': len(module.constants or []),
            'count_errors': len(module.errors or []),
        } for idx, module in enumerate(self.metadata.pallets)]

    def get_metadata_module(self, name, block_hash=None):
        """
        Retrieves modules in metadata by name for given block_hash (or chaintip if block_hash is omitted)

        Parameters
        ----------
        name
        block_hash

        Returns
        -------
        MetadataModule
        """
        self.init_runtime(block_hash=block_hash)

        return self.metadata.get_metadata_pallet(name)

    def get_metadata_call_functions(self, block_hash=None) -> list:
        """
        Retrieves a list of all call functions in metadata active for given block_hash (or chaintip if block_hash is omitted)

        Parameters
        ----------
        block_hash

        Returns
        -------
        list
        """
        self.init_runtime(block_hash=block_hash)

        call_list = []

        for pallet in self.metadata.pallets:
            if pallet.calls:
                for call in pallet.calls:

                    call_list.append(
                        self.serialize_module_call(
                            pallet, call, self.runtime_version, ''
                        )
                    )

        return call_list

    def get_metadata_call_function(self, module_name: str, call_function_name: str, block_hash: str = None):
        """
        Retrieves the details of a call function given module name, call function name and block_hash
        (or chaintip if block_hash is omitted)

        Parameters
        ----------
        module_name
        call_function_name
        block_hash

        Returns
        -------

        """
        self.init_runtime(block_hash=block_hash)

        for pallet in self.metadata.pallets:
            if pallet.name == module_name and pallet.calls:
                for call in pallet.calls:
                    if call.name == call_function_name:
                        return call

    def get_metadata_events(self, block_hash=None) -> list:
        """
        Retrieves a list of all events in metadata active for given block_hash (or chaintip if block_hash is omitted)

        Parameters
        ----------
        block_hash

        Returns
        -------
        list
        """

        self.init_runtime(block_hash=block_hash)

        event_list = []

        for event_index, (module, event) in self.metadata.event_index.items():
            event_list.append(
                self.serialize_module_event(
                    module, event, self.runtime_version, event_index
                )
            )

        return event_list

    def get_metadata_event(self, module_name, event_name, block_hash=None):
        """
        Retrieves the details of an event for given module name, call function name and block_hash
        (or chaintip if block_hash is omitted)

        Parameters
        ----------
        module_name
        event_name
        block_hash

        Returns
        -------

        """

        self.init_runtime(block_hash=block_hash)

        for pallet in self.metadata.pallets:
            if pallet.name == module_name and pallet.events:
                for event in pallet.events:
                    if event.name == event_name:
                        return event

    def get_metadata_constants(self, block_hash=None) -> list:
        """
        Retrieves a list of all constants in metadata active at given block_hash (or chaintip if block_hash is omitted)

        Parameters
        ----------
        block_hash

        Returns
        -------
        list
        """

        self.init_runtime(block_hash=block_hash)

        constant_list = []

        for module_idx, module in enumerate(self.metadata.pallets):
            for constant in module.constants or []:
                constant_list.append(
                    self.serialize_constant(
                        constant, module, self.runtime_version
                    )
                )

        return constant_list

    def get_metadata_constant(self, module_name, constant_name, block_hash=None):
        """
        Retrieves the details of a constant for given module name, call function name and block_hash
        (or chaintip if block_hash is omitted)

        Parameters
        ----------
        module_name
        constant_name
        block_hash

        Returns
        -------
        MetadataModuleConstants
        """

        self.init_runtime(block_hash=block_hash)

        for module_idx, module in enumerate(self.metadata.pallets):

            if module_name == module.name and module.constants:

                for constant in module.constants:
                    if constant_name == constant.value['name']:
                        return constant

    def get_constant(self, module_name, constant_name, block_hash=None) -> Optional[ScaleType]:
        """
        Returns the decoded `ScaleType` object of the constant for given module name, call function name and block_hash
        (or chaintip if block_hash is omitted)

        Parameters
        ----------
        module_name
        constant_name
        block_hash

        Returns
        -------
        ScaleType
        """

        constant = self.get_metadata_constant(module_name, constant_name, block_hash=block_hash)
        if constant:
            # Decode to ScaleType
            return self.decode_scale(
                constant.type, ScaleBytes(constant.constant_value), block_hash=block_hash, return_scale_obj=True
            )

    def get_metadata_storage_functions(self, block_hash=None) -> list:
        """
        Retrieves a list of all storage functions in metadata active at given block_hash (or chaintip if block_hash is
        omitted)

        Parameters
        ----------
        block_hash

        Returns
        -------
        list
        """
        self.init_runtime(block_hash=block_hash)

        storage_list = []

        for module_idx, module in enumerate(self.metadata.pallets):
            if module.storage:
                for storage in module.storage:
                    storage_list.append(
                        self.serialize_storage_item(
                            storage_item=storage,
                            module=module,
                            spec_version_id=self.runtime_version
                        )
                    )

        return storage_list

    def get_metadata_storage_function(self, module_name, storage_name, block_hash=None):
        """
        Retrieves the details of a storage function for given module name, call function name and block_hash

        Parameters
        ----------
        module_name
        storage_name
        block_hash

        Returns
        -------

        """
        self.init_runtime(block_hash=block_hash)

        pallet = self.metadata.get_metadata_pallet(module_name)

        if pallet:
            return pallet.get_storage_function(storage_name)

    def get_metadata_errors(self, block_hash=None) -> list:
        """
        Retrieves a list of all errors in metadata active at given block_hash (or chaintip if block_hash is omitted)

        Parameters
        ----------
        block_hash

        Returns
        -------
        list
        """
        self.init_runtime(block_hash=block_hash)

        error_list = []

        for module_idx, module in enumerate(self.metadata.pallets):
            if module.errors:
                for error in module.errors:
                    error_list.append(
                        self.serialize_module_error(
                            module=module, error=error, spec_version=self.runtime_version
                        )
                    )

        return error_list

    def get_metadata_error(self, module_name, error_name, block_hash=None):
        """
        Retrieves the details of an error for given module name, call function name and block_hash

        Parameters
        ----------
        module_name
        error_name
        block_hash

        Returns
        -------

        """
        self.init_runtime(block_hash=block_hash)

        for module_idx, module in enumerate(self.metadata.pallets):
            if module.name == module_name and module.errors:
                for error in module.errors:
                    if error_name == error.name:
                        return error

    def get_metadata_runtime_call_functions(self, block_hash: str = None) -> list:
        """
        Get a list of available runtime API calls

        Parameters
        ----------
        block_hash: Optional block hash, when omitted the chain tip will be used

        Returns
        -------
        list
        """
        self.init_runtime(block_hash=block_hash)

        return self.metadata.get_runtime_apis()

    def get_metadata_runtime_call_function(
            self, api: str, method: str, block_hash: str = None
    ) -> GenericRuntimeApiMethodMetadata:
        """
        Get details of a runtime API call

        Parameters
        ----------
        api: Name of the runtime API e.g. 'TransactionPaymentApi'
        method: Name of the method e.g. 'query_fee_details'
        block_hash: Optional block hash, when omitted the chain tip will be used

        Returns
        -------
        GenericRuntimeApiMethodMetadata
        """
        self.init_runtime(block_hash=block_hash)

        runtime_api = self.metadata.get_runtime_api(api)

        if not runtime_api:
            raise ValueError(f"Runtime API '{api}' not found")

        runtime_api_method = runtime_api.get_method(method)

        if not runtime_api_method:
            raise ValueError(f"Runtime API method '{api}.{method}' not found")

        return runtime_api_method

    def __get_block_handler(self, block_hash: str, ignore_decoding_errors: bool = False, include_author: bool = False,
                            header_only: bool = False, finalized_only: bool = False,
                            subscription_handler: callable = None):

        try:
            self.init_runtime(block_hash=block_hash)
        except BlockNotFound:
            return None

        def decode_block(block_data, block_data_hash=None):

            if block_data:
                if block_data_hash:
                    block_data['header']['hash'] = block_data_hash

                if type(block_data['header']['number']) is str:
                    # Convert block number from hex (backwards compatibility)
                    block_data['header']['number'] = int(block_data['header']['number'], 16)

                extrinsic_cls = self.runtime_config.get_decoder_class('Extrinsic')

                if 'extrinsics' in block_data:
                    for idx, extrinsic_data in enumerate(block_data['extrinsics']):
                        extrinsic_decoder = extrinsic_cls(
                            data=ScaleBytes(extrinsic_data),
                            metadata=self.metadata,
                            runtime_config=self.runtime_config
                        )
                        try:
                            extrinsic_decoder.decode(check_remaining=self.config.get('strict_scale_decode'))
                            block_data['extrinsics'][idx] = extrinsic_decoder

                        except Exception as e:
                            if not ignore_decoding_errors:
                                raise
                            block_data['extrinsics'][idx] = None

                for idx, log_data in enumerate(block_data['header']["digest"]["logs"]):
                    if type(log_data) is str:
                        # Convert digest log from hex (backwards compatibility)
                        try:
                            log_digest_cls = self.runtime_config.get_decoder_class('sp_runtime::generic::digest::DigestItem')

                            if log_digest_cls is None:
                                raise NotImplementedError("No decoding class found for 'DigestItem'")

                            log_digest = log_digest_cls(data=ScaleBytes(log_data))
                            log_digest.decode(check_remaining=self.config.get('strict_scale_decode'))

                            block_data['header']["digest"]["logs"][idx] = log_digest

                            if include_author and 'PreRuntime' in log_digest.value:

                                if self.implements_scaleinfo():

                                    engine = bytes(log_digest[1][0])
                                    # Retrieve validator set
                                    validator_set = self.query("Session", "Validators", block_hash=block_hash)

                                    if engine == b'BABE':
                                        babe_predigest = self.runtime_config.create_scale_object(
                                            type_string='RawBabePreDigest',
                                            data=ScaleBytes(bytes(log_digest[1][1]))
                                        )

                                        babe_predigest.decode(check_remaining=self.config.get('strict_scale_decode'))

                                        rank_validator = babe_predigest[1].value['authority_index']

                                        block_author = validator_set[rank_validator]
                                        block_data['author'] = block_author.value

                                    elif engine == b'aura':
                                        aura_predigest = self.runtime_config.create_scale_object(
                                            type_string='RawAuraPreDigest',
                                            data=ScaleBytes(bytes(log_digest[1][1]))
                                        )

                                        aura_predigest.decode(check_remaining=self.config.get('strict_scale_decode'))

                                        rank_validator = aura_predigest.value['slot_number'] % len(validator_set)

                                        block_author = validator_set[rank_validator]
                                        block_data['author'] = block_author.value
                                    else:
                                        raise NotImplementedError(
                                            f"Cannot extract author for engine {log_digest.value['PreRuntime'][0]}"
                                        )
                                else:

                                    if log_digest.value['PreRuntime']['engine'] == 'BABE':
                                        validator_set = self.query("Session", "Validators", block_hash=block_hash)
                                        rank_validator = log_digest.value['PreRuntime']['data']['authority_index']

                                        block_author = validator_set.elements[rank_validator]
                                        block_data['author'] = block_author.value
                                    else:
                                        raise NotImplementedError(
                                            f"Cannot extract author for engine {log_digest.value['PreRuntime']['engine']}"
                                        )

                        except Exception:
                            if not ignore_decoding_errors:
                                raise
                            block_data['header']["digest"]["logs"][idx] = None

            return block_data

        if callable(subscription_handler):

            rpc_method_prefix = 'Finalized' if finalized_only else 'New'

            def result_handler(message, update_nr, subscription_id):

                new_block = decode_block({'header': message['params']['result']})

                subscription_result = subscription_handler(new_block, update_nr, subscription_id)

                if subscription_result is not None:
                    # Handler returned end result: unsubscribe from further updates
                    self.rpc_request(f"chain_unsubscribe{rpc_method_prefix}Heads", [subscription_id])

                return subscription_result

            result = self.rpc_request(f"chain_subscribe{rpc_method_prefix}Heads", [], result_handler=result_handler)

            return result

        else:

            if header_only:
                response = self.rpc_request('chain_getHeader', [block_hash])
                return decode_block({'header': response['result']}, block_data_hash=block_hash)

            else:
                response = self.rpc_request('chain_getBlock', [block_hash])
                return decode_block(response['result']['block'], block_data_hash=block_hash)

    def get_block(self, block_hash: str = None, block_number: int = None, ignore_decoding_errors: bool = False,
                  include_author: bool = False, finalized_only: bool = False) -> Optional[dict]:
        """
        Retrieves a block and decodes its containing extrinsics and log digest items. If `block_hash` and `block_number`
        is omited the chain tip will be retrieve, or the finalized head if `finalized_only` is set to true.

        Either `block_hash` or `block_number` should be set, or both omitted.

        Parameters
        ----------
        block_hash: the hash of the block to be retrieved
        block_number: the block number to retrieved
        ignore_decoding_errors: When set this will catch all decoding errors, set the item to None and continue decoding
        include_author: This will retrieve the block author from the validator set and add to the result
        finalized_only: when no `block_hash` or `block_number` is set, this will retrieve the finalized head

        Returns
        -------
        A dict containing the extrinsic and digest logs data
        """
        if block_hash and block_number:
            raise ValueError('Either block_hash or block_number should be be set')

        if block_number is not None:
            block_hash = self.get_block_hash(block_number)

            if block_hash is None:
                return

        if block_hash and finalized_only:
            raise ValueError('finalized_only cannot be True when block_hash is provided')

        if block_hash is None:
            # Retrieve block hash
            if finalized_only:
                block_hash = self.get_chain_finalised_head()
            else:
                block_hash = self.get_chain_head()

        return self.__get_block_handler(
            block_hash=block_hash, ignore_decoding_errors=ignore_decoding_errors, header_only=False,
            include_author=include_author
        )

    def get_block_header(self, block_hash: str = None, block_number: int = None, ignore_decoding_errors: bool = False,
                         include_author: bool = False, finalized_only: bool = False):
        """
        Retrieves a block header and decodes its containing log digest items. If `block_hash` and `block_number`
        is omited the chain tip will be retrieve, or the finalized head if `finalized_only` is set to true.

        Either `block_hash` or `block_number` should be set, or both omitted.

        See `get_block()` to also include the extrinsics in the result

        Parameters
        ----------
        block_hash: the hash of the block to be retrieved
        block_number: the block number to retrieved
        ignore_decoding_errors: When set this will catch all decoding errors, set the item to None and continue decoding
        include_author: This will retrieve the block author from the validator set and add to the result
        finalized_only: when no `block_hash` or `block_number` is set, this will retrieve the finalized head

        Returns
        -------
        A dict containing the header and digest logs data
        """
        if block_hash and block_number:
            raise ValueError('Either block_hash or block_number should be be set')

        if block_number is not None:
            block_hash = self.get_block_hash(block_number)

            if block_hash is None:
                return

        if block_hash and finalized_only:
            raise ValueError('finalized_only cannot be True when block_hash is provided')

        if block_hash is None:
            # Retrieve block hash
            if finalized_only:
                block_hash = self.get_chain_finalised_head()
            else:
                block_hash = self.get_chain_head()

        else:
            # Check conflicting scenarios
            if finalized_only:
                raise ValueError('finalized_only cannot be True when block_hash is provided')

        return self.__get_block_handler(
            block_hash=block_hash, ignore_decoding_errors=ignore_decoding_errors, header_only=True,
            include_author=include_author
        )

    def subscribe_block_headers(self, subscription_handler: callable, ignore_decoding_errors: bool = False,
                                include_author: bool = False, finalized_only=False):
        """
        Subscribe to new block headers as soon as they are available. The callable `subscription_handler` will be
        executed when a new block is available and execution will block until `subscription_handler` will return
        a result other than `None`.

        Example:

        ```
        def subscription_handler(obj, update_nr, subscription_id):

            print(f"New block #{obj['header']['number']} produced by {obj['header']['author']}")

            if update_nr > 10
              return {'message': 'Subscription will cancel when a value is returned', 'updates_processed': update_nr}


        result = substrate.subscribe_block_headers(subscription_handler, include_author=True)
        ```

        Parameters
        ----------
        subscription_handler
        ignore_decoding_errors: When set this will catch all decoding errors, set the item to None and continue decoding
        include_author: This will retrieve the block author from the validator set and add to the result
        finalized_only: when no `block_hash` or `block_number` is set, this will retrieve the finalized head

        Returns
        -------
        Value return by `subscription_handler`
        """
        # Retrieve block hash
        if finalized_only:
            block_hash = self.get_chain_finalised_head()
        else:
            block_hash = self.get_chain_head()

        return self.__get_block_handler(
            block_hash, subscription_handler=subscription_handler, ignore_decoding_errors=ignore_decoding_errors,
            include_author=include_author, finalized_only=finalized_only
        )

    def retrieve_extrinsic_by_identifier(self, extrinsic_identifier: str) -> "ExtrinsicReceipt":
        """
        Retrieve an extrinsic by its identifier in format "[block_number]-[extrinsic_index]" e.g. 333456-4

        Parameters
        ----------
        extrinsic_identifier

        Returns
        -------
        ExtrinsicReceipt
        """
        return ExtrinsicReceipt.create_from_extrinsic_identifier(
            substrate=self, extrinsic_identifier=extrinsic_identifier
        )

    def retrieve_extrinsic_by_hash(self, block_hash: str, extrinsic_hash: str) -> "ExtrinsicReceipt":
        """
        Retrieve an extrinsic by providing the block_hash and the extrinsic hash

        Parameters
        ----------
        block_hash
        extrinsic_hash

        Returns
        -------
        ExtrinsicReceipt
        """
        return ExtrinsicReceipt(
            substrate=self,
            block_hash=block_hash,
            extrinsic_hash=extrinsic_hash
        )

    def get_extrinsics(self, block_hash: str = None, block_number: int = None) -> list:
        """
        Return extrinsics for given block_hash or block_number

        Parameters
        ----------
        block_hash
        block_number

        Returns
        -------

        """
        block = self.get_block(block_hash=block_hash, block_number=block_number)
        if block:
            return block['extrinsics']

    def extension_call(self, name, **kwargs):
        for extension in self.extensions:
            if isinstance(extension, Extension):
                if hasattr(extension, name):
                    try:
                        self.debug_message(f"Call '{name}' using extension {extension.__class__.__name__} ...")
                        results = getattr(extension, name)(**kwargs)
                        return results
                    except NotImplementedError:
                        pass

        raise ExtensionCallNotFound(f"No extension found that implements '{name}'")

    def filter_extrinsics(self, **kwargs) -> list:
        return self.extension_call('filter_extrinsics', **kwargs)

    def filter_events(self, **kwargs) -> list:
        return self.extension_call('filter_events', **kwargs)

    def search_block_number(self, block_datetime: datetime, block_time: int = 6) -> int:
        return self.extension_call('search_block_number', block_datetime=block_datetime, block_time=block_time)

    def get_block_timestamp(self, block_number: int) -> int:
        return self.extension_call('get_block_timestamp', block_number=block_number)

    def decode_scale(self, type_string, scale_bytes, block_hash=None, return_scale_obj=False):
        """
        Helper function to decode arbitrary SCALE-bytes (e.g. 0x02000000) according to given RUST type_string
        (e.g. BlockNumber). The relevant versioning information of the type (if defined) will be applied if block_hash
        is set

        Parameters
        ----------
        type_string
        scale_bytes
        block_hash
        return_scale_obj: if True the SCALE object itself is returned, otherwise the serialized dict value of the object

        Returns
        -------

        """
        self.init_runtime(block_hash=block_hash)

        if type(scale_bytes) == str:
            scale_bytes = ScaleBytes(scale_bytes)

        obj = self.runtime_config.create_scale_object(
            type_string=type_string,
            data=scale_bytes,
            metadata=self.metadata
        )

        obj.decode(check_remaining=self.config.get('strict_scale_decode'))

        if return_scale_obj:
            return obj
        else:
            return obj.value

    def encode_scale(self, type_string, value, block_hash=None) -> ScaleBytes:
        """
        Helper function to encode arbitrary data into SCALE-bytes for given RUST type_string

        Parameters
        ----------
        type_string
        value
        block_hash

        Returns
        -------
        ScaleBytes
        """
        self.init_runtime(block_hash=block_hash)

        obj = self.runtime_config.create_scale_object(
            type_string=type_string, metadata=self.metadata
        )
        return obj.encode(value)

    def ss58_encode(self, public_key: Union[str, bytes], ss58_format: int = None) -> str:
        """
        Helper function to encode a public key to SS58 address.

        If no target `ss58_format` is provided, it will default to the ss58 format of the network it's connected to.

        Parameters
        ----------
        public_key: 32 bytes or hex-string. e.g. 0x6e39f36c370dd51d9a7594846914035de7ea8de466778ea4be6c036df8151f29
        ss58_format: target networkID to format the address for, defaults to the network it's connected to

        Returns
        -------
        str containing the SS58 address
        """

        if ss58_format is None:
            ss58_format = self.ss58_format

        return ss58_encode(public_key, ss58_format=ss58_format)

    def ss58_decode(self, ss58_address: str) -> str:
        """
        Helper function to decode a SS58 address to a public key

        Parameters
        ----------
        ss58_address

        Returns
        -------
        str containing the hex representation of the public key
        """
        return ss58_decode(ss58_address, valid_ss58_format=self.ss58_format)

    def is_valid_ss58_address(self, value: str) -> bool:
        """
        Helper function to validate given value as ss58_address for current network/ss58_format

        Parameters
        ----------
        value

        Returns
        -------
        bool
        """
        return is_valid_ss58_address(value, valid_ss58_format=self.ss58_format)

    # Serializing helper function

    def serialize_storage_item(self, storage_item, module, spec_version_id) -> dict:
        """
        Helper function to serialize a storage item

        Parameters
        ----------
        storage_item
        module
        spec_version_id

        Returns
        -------
        dict
        """
        storage_dict = {
            "storage_name": storage_item.name,
            "storage_modifier": storage_item.modifier,
            "storage_default_scale": storage_item['default'].get_used_bytes(),
            "storage_default": None,
            "documentation": '\n'.join(storage_item.docs),
            "module_id": module.get_identifier(),
            "module_prefix": module.value['storage']['prefix'],
            "module_name": module.name,
            "spec_version": spec_version_id,
            "type_keys": storage_item.get_params_type_string(),
            "type_hashers": storage_item.get_param_hashers(),
            "type_value": storage_item.get_value_type_string()
        }

        type_class, type_info = next(iter(storage_item.type.items()))

        storage_dict["type_class"] = type_class

        value_scale_type = storage_item.get_value_type_string()

        if storage_item.value['modifier'] == 'Default':
            # Fallback to default value of storage function if no result
            query_value = storage_item.value_object['default'].value_object
        else:
            # No result is interpreted as an Option<...> result
            value_scale_type = f'Option<{value_scale_type}>'
            query_value = storage_item.value_object['default'].value_object

        try:
            obj = self.runtime_config.create_scale_object(
                type_string=value_scale_type,
                data=ScaleBytes(query_value),
                metadata=self.metadata
            )
            obj.decode()
            storage_dict["storage_default"] = obj.decode()
        except Exception:
            storage_dict["storage_default"] = '[decoding error]'

        return storage_dict

    def serialize_constant(self, constant, module, spec_version_id) -> dict:
        """
        Helper function to serialize a constant

        Parameters
        ----------
        constant
        module
        spec_version_id

        Returns
        -------
        dict
        """
        try:
            value_obj = self.runtime_config.create_scale_object(
                type_string=constant.type, data=ScaleBytes(constant.constant_value)
            )
            constant_decoded_value = value_obj.decode()
        except Exception:
            constant_decoded_value = '[decoding error]'

        return {
            "constant_name": constant.name,
            "constant_type": constant.type,
            "constant_value": constant_decoded_value,
            "constant_value_scale": f"0x{constant.constant_value.hex()}",
            "documentation": '\n'.join(constant.docs),
            "module_id": module.get_identifier(),
            "module_prefix": module.value['storage']['prefix'] if module.value['storage'] else None,
            "module_name": module.name,
            "spec_version": spec_version_id
        }

    def serialize_module_call(self, module, call, spec_version, call_index=None) -> dict:
        """
        Helper function to serialize a call function

        Parameters
        ----------
        module
        call
        spec_version
        call_index

        Returns
        -------
        dict
        """
        return {
            # "call_id": call.get_identifier(),
            "call_name": call.name,
            "call_args": [call_arg.value for call_arg in call.args],
            # "lookup": '0x{}'.format(call_index),
            "documentation": '\n'.join(call.docs),
            # "module_id": module.get_identifier(),
            "module_prefix": module.value['storage']['prefix'] if module.value['storage'] else None,
            "module_name": module.name,
            "spec_version": spec_version
        }

    def serialize_module_event(self, module, event, spec_version, event_index) -> dict:
        """
        Helper function to serialize an event

        Parameters
        ----------
        module
        event
        spec_version
        event_index

        Returns
        -------
        dict
        """
        return {
            "event_id": event.name,
            "event_name": event.name,
            "event_args": [
                {
                    "event_arg_index": idx,
                    "type": arg
                } for idx, arg in enumerate(event.args)
            ],
            "lookup": '0x{}'.format(event_index),
            "documentation": '\n'.join(event.docs),
            "module_id": module.get_identifier(),
            "module_prefix": module.prefix,
            "module_name": module.name,
            "spec_version": spec_version
        }

    def serialize_module_error(self, module, error, spec_version) -> dict:
        """
        Helper function to serialize an error

        Parameters
        ----------
        module
        error
        spec_version

        Returns
        -------
        dict
        """
        return {
            "error_name": error.name,
            "documentation": '\n'.join(error.docs),
            "module_id": module.get_identifier(),
            "module_prefix": module.value['storage']['prefix'] if module.value['storage'] else None,
            "module_name": module.name,
            "spec_version": spec_version
        }

    def update_type_registry_presets(self) -> bool:
        try:
            update_type_registries()
            self.reload_type_registry(use_remote_preset=False)
            return True
        except Exception:
            return False

    def reload_type_registry(self, use_remote_preset: bool = True, auto_discover: bool = True):
        """
        Reload type registry and preset used to instantiate the SubtrateInterface object. Useful to periodically apply
        changes in type definitions when a runtime upgrade occurred

        Parameters
        ----------
        use_remote_preset: When True preset is downloaded from Github master, otherwise use files from local installed scalecodec package
        auto_discover

        Returns
        -------

        """
        self.runtime_config.clear_type_registry()

        self.runtime_config.implements_scale_info = self.implements_scaleinfo()

        # Load metadata types in runtime configuration
        self.runtime_config.update_type_registry(load_type_registry_preset(name="core"))
        self.apply_type_registry_presets(use_remote_preset=use_remote_preset, auto_discover=auto_discover)

    def apply_type_registry_presets(self, use_remote_preset: bool = True, auto_discover: bool = True):
        if self.type_registry_preset is not None:
            # Load type registry according to preset
            type_registry_preset_dict = load_type_registry_preset(
                name=self.type_registry_preset, use_remote_preset=use_remote_preset
            )

            if not type_registry_preset_dict:
                raise ValueError(f"Type registry preset '{self.type_registry_preset}' not found")

        elif auto_discover:
            # Try to auto discover type registry preset by chain name
            type_registry_name = self.chain.lower().replace(' ', '-')
            try:
                type_registry_preset_dict = load_type_registry_preset(type_registry_name)
                self.debug_message(f"Auto set type_registry_preset to {type_registry_name} ...")
                self.type_registry_preset = type_registry_name
            except ValueError:
                type_registry_preset_dict = None

        else:
            type_registry_preset_dict = None

        if type_registry_preset_dict:
            # Load type registries in runtime configuration
            if self.implements_scaleinfo() is False:
                # Only runtime with no embedded types in metadata need the default set of explicit defined types
                self.runtime_config.update_type_registry(
                    load_type_registry_preset("legacy", use_remote_preset=use_remote_preset)
                )

            if self.type_registry_preset != "legacy":
                self.runtime_config.update_type_registry(type_registry_preset_dict)

        if self.type_registry:
            # Load type registries in runtime configuration
            self.runtime_config.update_type_registry(self.type_registry)

    def register_extension(self, extension: Extension):
        """
        Register an Extension and adds its functionality to the ExtensionRegistry

        Parameters
        ----------
        extension: Extension

        Returns
        -------

        """
        self.extensions.register(extension)


class ExtrinsicReceipt:
    """
    Object containing information of submitted extrinsic. Block hash where extrinsic is included is required
        when retrieving triggered events or determine if extrinsic was succesfull
    """

    def __init__(self, substrate: SubstrateInterface, extrinsic_hash: str = None, block_hash: str = None,
                 block_number: int = None, extrinsic_idx: int = None, finalized=None):
        """
        Object containing information of submitted extrinsic. Block hash where extrinsic is included is required
        when retrieving triggered events or determine if extrinsic was succesfull

        Parameters
        ----------
        substrate
        extrinsic_hash
        block_hash
        finalized
        """
        self.substrate = substrate
        self.extrinsic_hash = extrinsic_hash
        self.block_hash = block_hash
        self.block_number = block_number
        self.finalized = finalized

        self.__extrinsic_idx = extrinsic_idx
        self.__extrinsic = None

        self.__triggered_events = None
        self.__is_success = None
        self.__error_message = None
        self.__weight = None
        self.__total_fee_amount = None

    def get_extrinsic_identifier(self) -> str:
        """
        Returns the on-chain identifier for this extrinsic in format "[block_number]-[extrinsic_idx]" e.g. 134324-2
        Returns
        -------
        str
        """
        if self.block_number is None:
            if self.block_hash is None:
                raise ValueError('Cannot create extrinsic identifier: block_hash is not set')

            self.block_number = self.substrate.get_block_number(self.block_hash)

            if self.block_number is None:
                raise ValueError('Cannot create extrinsic identifier: unknown block_hash')

        return f'{self.block_number}-{self.extrinsic_idx}'

    @classmethod
    def create_from_extrinsic_identifier(
            cls, substrate: SubstrateInterface, extrinsic_identifier: str
    ) -> "ExtrinsicReceipt":
        """
        Create an `ExtrinsicReceipt` with on-chain identifier for this extrinsic in format
        "[block_number]-[extrinsic_idx]" e.g. 134324-2

        Parameters
        ----------
        substrate: SubstrateInterface
        extrinsic_identifier: str

        Returns
        -------
        ExtrinsicReceipt
        """
        id_parts = extrinsic_identifier.split('-', maxsplit=1)
        block_number: int = int(id_parts[0])
        extrinsic_idx: int = int(id_parts[1])

        # Retrieve block hash
        block_hash = substrate.get_block_hash(block_number)

        return cls(
            substrate=substrate,
            block_hash=block_hash,
            block_number=block_number,
            extrinsic_idx=extrinsic_idx
        )

    def retrieve_extrinsic(self):
        if not self.block_hash:
            raise ValueError("ExtrinsicReceipt can't retrieve events because it's unknown which block_hash it is "
                             "included, manually set block_hash or use `wait_for_inclusion` when sending extrinsic")
        # Determine extrinsic idx

        block = self.substrate.get_block(block_hash=self.block_hash)

        extrinsics = block['extrinsics']

        if len(extrinsics) > 0:
            if self.__extrinsic_idx is None:
                self.__extrinsic_idx = self.__get_extrinsic_index(
                    block_extrinsics=extrinsics,
                    extrinsic_hash=self.extrinsic_hash
                )

            if self.__extrinsic_idx >= len(extrinsics):
                raise ExtrinsicNotFound()

            self.__extrinsic = extrinsics[self.__extrinsic_idx]

    @property
    def extrinsic_idx(self) -> int:
        """
        Retrieves the index of this extrinsic in containing block

        Returns
        -------
        int
        """
        if self.__extrinsic_idx is None:
            self.retrieve_extrinsic()
        return self.__extrinsic_idx

    @property
    def extrinsic(self) -> GenericExtrinsic:
        """
        Retrieves the `Extrinsic` subject of this receipt

        Returns
        -------
        Extrinsic
        """
        if self.__extrinsic is None:
            self.retrieve_extrinsic()
        return self.__extrinsic

    @property
    def triggered_events(self) -> list:
        """
        Gets triggered events for submitted extrinsic. block_hash where extrinsic is included is required, manually
        set block_hash or use `wait_for_inclusion` when submitting extrinsic

        Returns
        -------
        list
        """
        if self.__triggered_events is None:
            if not self.block_hash:
                raise ValueError("ExtrinsicReceipt can't retrieve events because it's unknown which block_hash it is "
                                 "included, manually set block_hash or use `wait_for_inclusion` when sending extrinsic")

            if self.extrinsic_idx is None:
                self.retrieve_extrinsic()

            self.__triggered_events = []

            for event in self.substrate.get_events(block_hash=self.block_hash):
                if event.extrinsic_idx == self.extrinsic_idx:
                    self.__triggered_events.append(event)

        return self.__triggered_events

    def process_events(self):
        if self.triggered_events:

            self.__total_fee_amount = 0

            # Process fees
            has_transaction_fee_paid_event = False

            for event in self.triggered_events:
                if event.value['module_id'] == 'TransactionPayment' and event.value['event_id'] == 'TransactionFeePaid':
                    self.__total_fee_amount = event.value['attributes']['actual_fee']
                    has_transaction_fee_paid_event = True

            # Process other events
            for event in self.triggered_events:

                # Check events
                if self.substrate.implements_scaleinfo():

                    if event.value['module_id'] == 'System' and event.value['event_id'] == 'ExtrinsicSuccess':
                        self.__is_success = True
                        self.__error_message = None

                        if 'dispatch_info' in event.value['attributes']:
                            self.__weight = event.value['attributes']['dispatch_info']['weight']
                        else:
                            # Backwards compatibility
                            self.__weight = event.value['attributes']['weight']

                    elif event.value['module_id'] == 'System' and event.value['event_id'] == 'ExtrinsicFailed':
                        self.__is_success = False

                        if type(event.value['attributes']) is dict:
                            dispatch_info = event.value['attributes']['dispatch_info']
                            dispatch_error = event.value['attributes']['dispatch_error']
                        else:
                            # Backwards compatibility
                            dispatch_info = event.value['attributes'][1]
                            dispatch_error = event.value['attributes'][0]

                        self.__weight = dispatch_info['weight']

                        if 'Module' in dispatch_error:

                            if type(dispatch_error['Module']) is tuple:
                                module_index = dispatch_error['Module'][0]
                                error_index = dispatch_error['Module'][1]
                            else:
                                module_index = dispatch_error['Module']['index']
                                error_index = dispatch_error['Module']['error']

                            if type(error_index) is str:
                                # Actual error index is first u8 in new [u8; 4] format
                                error_index = int(error_index[2:4], 16)

                            module_error = self.substrate.metadata.get_module_error(
                                module_index=module_index,
                                error_index=error_index
                            )
                            self.__error_message = {
                                'type': 'Module',
                                'name': module_error.name,
                                'docs': module_error.docs
                            }
                        elif 'BadOrigin' in dispatch_error:
                            self.__error_message = {
                                'type': 'System',
                                'name': 'BadOrigin',
                                'docs': 'Bad origin'
                            }
                        elif 'CannotLookup' in dispatch_error:
                            self.__error_message = {
                                'type': 'System',
                                'name': 'CannotLookup',
                                'docs': 'Cannot lookup'
                            }
                        elif 'Other' in dispatch_error:
                            self.__error_message = {
                                'type': 'System',
                                'name': 'Other',
                                'docs': 'Unspecified error occurred'
                            }

                    elif not has_transaction_fee_paid_event:

                        if event.value['module_id'] == 'Treasury' and event.value['event_id'] == 'Deposit':
                            if type(event.value['attributes']) is dict:
                                self.__total_fee_amount += event.value['attributes']['value']
                            else:
                                # Backwards compatibility
                                self.__total_fee_amount += event.value['attributes']

                        elif event.value['module_id'] == 'Balances' and event.value['event_id'] == 'Deposit':
                            if type(event.value['attributes']) is dict:
                                self.__total_fee_amount += event.value['attributes']['amount']
                            else:
                                # Backwards compatibility
                                self.__total_fee_amount += event.value['attributes'][1]

                else:

                    if event.event_module.name == 'System' and event.event.name == 'ExtrinsicSuccess':
                        self.__is_success = True
                        self.__error_message = None

                        for param in event.params:
                            if param['type'] == 'DispatchInfo':
                                self.__weight = param['value']['weight']

                    elif event.event_module.name == 'System' and event.event.name == 'ExtrinsicFailed':
                        self.__is_success = False

                        for param in event.params:
                            if param['type'] == 'DispatchError':
                                if 'Module' in param['value']:

                                    if type(param['value']['Module']['error']) is str:
                                        # Actual error index is first u8 in new [u8; 4] format (e.g. 0x01000000)
                                        error_index = int(param['value']['Module']['error'][2:4], 16)
                                    else:
                                        error_index = param['value']['Module']['error']

                                    module_error = self.substrate.metadata.get_module_error(
                                        module_index=param['value']['Module']['index'],
                                        error_index=error_index
                                    )
                                    self.__error_message = {
                                        'type': 'Module',
                                        'name': module_error.name,
                                        'docs': module_error.docs
                                    }
                                elif 'BadOrigin' in param['value']:
                                    self.__error_message = {
                                        'type': 'System',
                                        'name': 'BadOrigin',
                                        'docs': 'Bad origin'
                                    }
                                elif 'CannotLookup' in param['value']:
                                    self.__error_message = {
                                        'type': 'System',
                                        'name': 'CannotLookup',
                                        'docs': 'Cannot lookup'
                                    }
                                elif 'Other' in param['value']:
                                    self.__error_message = {
                                        'type': 'System',
                                        'name': 'Other',
                                        'docs': 'Unspecified error occurred'
                                    }

                            if param['type'] == 'DispatchInfo':
                                self.__weight = param['value']['weight']

                    elif event.event_module.name == 'Treasury' and event.event.name == 'Deposit':
                        self.__total_fee_amount += event.params[0]['value']

                    elif event.event_module.name == 'Balances' and event.event.name == 'Deposit':
                        self.__total_fee_amount += event.params[1]['value']

    @property
    def is_success(self) -> bool:
        """
        Returns `True` if `ExtrinsicSuccess` event is triggered, `False` in case of `ExtrinsicFailed`
        In case of False `error_message` will contain more details about the error


        Returns
        -------
        bool
        """
        if self.__is_success is None:
            self.process_events()

        return self.__is_success

    @property
    def error_message(self) -> Optional[dict]:
        """
        Returns the error message if the extrinsic failed in format e.g.:

        `{'type': 'System', 'name': 'BadOrigin', 'docs': 'Bad origin'}`

        Returns
        -------
        dict
        """
        if self.__error_message is None:
            if self.is_success:
                return None
            self.process_events()
        return self.__error_message

    @property
    def weight(self) -> Union[int, dict]:
        """
        Contains the actual weight when executing this extrinsic

        Returns
        -------
        int (WeightV1) or dict (WeightV2)
        """
        if self.__weight is None:
            self.process_events()
        return self.__weight

    @property
    def total_fee_amount(self) -> int:
        """
        Contains the total fee costs deducted when executing this extrinsic. This includes fee for the validator (
        (`Balances.Deposit` event) and the fee deposited for the treasury (`Treasury.Deposit` event)

        Returns
        -------
        int
        """
        if self.__total_fee_amount is None:
            self.process_events()
        return self.__total_fee_amount

    # Helper functions
    @staticmethod
    def __get_extrinsic_index(block_extrinsics: list, extrinsic_hash: str) -> int:
        """
        Returns the index of a provided extrinsic
        """
        for idx, extrinsic in enumerate(block_extrinsics):
            if extrinsic.extrinsic_hash and f'0x{extrinsic.extrinsic_hash.hex()}' == extrinsic_hash:
                return idx
        raise ExtrinsicNotFound()

    # Backwards compatibility methods
    def __getitem__(self, item):
        return getattr(self, item)

    def __iter__(self):
        for item in self.__dict__.items():
            yield item

    def get(self, name):
        return self[name]


class QueryMapResult:

    def __init__(self, records: list, page_size: int, module: str = None, storage_function: str = None,
                 params: list = None, block_hash: str = None, substrate: SubstrateInterface = None,
                 last_key: str = None, max_results: int = None, ignore_decoding_errors: bool = False):
        self.current_index = -1
        self.records = records
        self.page_size = page_size
        self.module = module
        self.storage_function = storage_function
        self.block_hash = block_hash
        self.substrate = substrate
        self.last_key = last_key
        self.max_results = max_results
        self.params = params
        self.ignore_decoding_errors = ignore_decoding_errors
        self.loading_complete = False

    def retrieve_next_page(self, start_key) -> list:
        if not self.substrate:
            return []

        result = self.substrate.query_map(module=self.module, storage_function=self.storage_function,
                                          params=self.params, page_size=self.page_size, block_hash=self.block_hash,
                                          start_key=start_key, max_results=self.max_results,
                                          ignore_decoding_errors=self.ignore_decoding_errors)

        # Update last key from new result set to use as offset for next page
        self.last_key = result.last_key

        return result.records

    def __iter__(self):
        self.current_index = -1
        return self

    def __next__(self):
        self.current_index += 1

        if self.max_results is not None and self.current_index >= self.max_results:
            self.loading_complete = True
            raise StopIteration

        if self.current_index >= len(self.records) and not self.loading_complete:
            # try to retrieve next page from node
            self.records += self.retrieve_next_page(start_key=self.last_key)

        if self.current_index >= len(self.records):
            self.loading_complete = True
            raise StopIteration

        return self.records[self.current_index]

    def __getitem__(self, item):
        return self.records[item]<|MERGE_RESOLUTION|>--- conflicted
+++ resolved
@@ -1280,13 +1280,8 @@
         result_data = self.rpc_request("state_call", [f'{api}_{method}', str(param_data), block_hash])
 
         # Decode result
-<<<<<<< HEAD
         result_obj = self.runtime_config.create_scale_object(runtime_api_method.get_return_type_string())
-        result_obj.decode(ScaleBytes(result_data['result']))
-=======
-        result_obj = self.runtime_config.create_scale_object(runtime_call_def['type'])
         result_obj.decode(ScaleBytes(result_data['result']), check_remaining=self.config.get('strict_scale_decode'))
->>>>>>> e0c548c7
 
         return result_obj
 
